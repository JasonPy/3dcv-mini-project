% This version of CVPR template is provided by Ming-Ming Cheng.
% Please leave an issue if you found a bug:
% https://github.com/MCG-NKU/CVPR_Template.

%\documentclass[review]{cvpr}
\documentclass[final]{cvpr}
\usepackage{times}
\usepackage{epsfig}
\usepackage{graphicx}
\usepackage{amsmath}
\usepackage{amssymb}
\usepackage{svg}
\usepackage{subfig}
\usepackage[printonlyused, smaller]{acronym}
\usepackage{multirow}
\usepackage{makecell}
% Include other packages here, before hyperref.
\usepackage{algpseudocode}
\usepackage{algorithm}
% If you comment hyperref and then uncomment it, you should delete
% egpaper.aux before re-running latex.  (Or just hit 'q' on the first latex
% run, let it finish, and you should be clear).
\usepackage[pagebackref=true,breaklinks=true,colorlinks,bookmarks=false]{hyperref}


\def\cvprPaperID{****} % *** Enter the CVPR Paper ID here
\def\confYear{CVPR 2022}
%\setcounter{page}{4321} % For final version only


\begin{document}

%%%%%%%%% TITLE
\title{Camera Pose Estimation using Regression Forest and RANSAC Optimization}

\author{Falk Ebert\\
\tt 4018276\\
{\tt\small falk.ebert@stud.uni-heidelberg.de}
% For a paper whose authors are all at the same institution,
% omit the following lines up until the closing ``}''.
% Additional authors and addresses can be added with ``\and'',
% just like the second author.
% To save space, use either the email address or home page, not both
\and
Jason Pyanowski\\
\tt 3663907\\
{\tt\small jason.pyanowski@stud.uni-heidelberg.de}
\and
Marven Hinze\\
\tt 3664283\\
{\tt\small marven.hinze@stud.uni-heidelberg.de}
\and
Nadine Theisen\\
\tt 3475402\\
{\tt\small nadine.theisen@stud.uni-heidelberg.de}
}

\maketitle


%%%%%%%%% ABSTRACT
\begin{abstract}
This project aims to realize the approach of~\cite{shotton2013} to infer the position and rotation of a camera
in the 3D world space given a set of 2D images. A regression forest is used to predict the correspondencies between 
pixels and world coordinates using RGB and depth information. An initial set of hypothesized camera
poses are deduced by applying the regression forest and are then optimized with a preemptive RANSAC. The algorithm 
is evaluated on the 7-scenes dataset~\cite{glocker2013} which contains RGB images with corresponding depth
information for each pixel of 7 different 3D scenes. Subsequently, the ability of the forest to predict 2D-3D 
correspondencies is evaluated. To verify the estimated camera poses of the RANSAC algorithm, the translational and 
angular error with respect to the known ground truths are measured. These findings are then compared to the results
of~\cite{shotton2013}. 
\end{abstract}

%%%%%%%%% BODY TEXT
\section{Introduction}

In this project, we provide an approach of interferring the pose of a camera in the world coordinate system. 
Given a data set consisting of RGB-D images as well as camera pose matrices, the camera for a given frame can 
be localized. The method we use is based on the paper by \cite{shotton2013}.  The whole process is divided into 
two subsequent steps which will be explained in more detail in the following sections.
\begin{enumerate}
\item Finding correspondencies between 2D image pixels and 3D world coordinates  \\

In the first step, we apply a \textit{Regression Forest} to a perform scene coordinate regression. 
A regression tree can be evaluated at any 2D image pixel \textbf{p} and predicts the corresponding position 
in the 3D world space of the scene as a combination of the predictions of all decision trees in the forest. 
We use the scene coordinates introduced by \cite{shotton2013} as labels for training the regression forest. 
Using the calibrated depth \textit{D}(\textbf{p}), it is possible to compute the 3D camera space coordinate 
textbf{x} which can be transformed into the scene's world coordinate frame with the camera pose matrices \textit{H}
 giving  the scene world coordinates \textbf{m}. The forest is then trained on randomly chosen sets (\textbf{p,m})
  for each tree.

\item Optimizing the camera pose for a given image \\
In this part, the scene coordinates associated with a 2D pixel will be used to estimate the camera location and
 orientation. The location is estimated by minimizing an energy function over a camera pose hypothesis \textit{H} 
 determined by applying the regression forest on a small set of pixels. Then, the number of pixels which are 
 outliers according to the included error function is counted. The energy is optimized using a RANSAC algorithm.
  In the first step, the energy of a set of initial hypotheses is updated after evaluating the forest at a random 
  sample of pixels.
\end{enumerate}
    
    

% What are we doing in this project?
%	-> Scene coordinate regression
% 	-> Camera pose estimation
% Why is this important?

% What data is given
% 	-> Image data including depth, camera poses
We use the 7-scenes dataset~\cite{glocker2013} set which consists of seven different scenes with each between 2,000 and 12,000 frames. To each frame the corresponding depth map and the 4×4 matrix \textit{H} in homogeneous coordinates which encodes the rotation and the translation from camera space to world space. The full data set was obtained using a Kinect RGB-D camera at 640×480 resolution. The dataset is split into training and test data.

%-------------------------------------------------------------------------
\subsection{Related Work}
Nowdays, many approaches to infer camera poses or poses of objects in general are based on either image-based approaches or 
sparse keypoint matching. The application of imaged-based pose estimation uses the whole image and matches different frames 
using high level features like \ac{SIFT} or \ac{SURF}~\cite{Klein2008}. Thereby, an initial camera pose is refined using 
the obtained features and known camera poses. The result is then calculated as a weighted average over the 
images that describe the camera pose best. 

More recently, approaches concerning sparse feature matching gained interest~\cite{Holzer2012}. Again, high level features are detected but 
instead matched with a large set of feature descriptors. This approach requires a lot of engineering regarding the feature
description and matching process. The routine of inferring a camera pose presented in the reference paper of Shotton et al.~\cite{shotton2013}
comes the difference that only low-level features are utilized. Simple pixel-based features are applied in order to train a
regression forest without the need of feature descripters. The predictions of the camera pose are then made directly one the
output of the forest which correlates 3D image pixels with 3D world coordinates. The underlying forest can additionally be 
evaluated for abritrary pixel positions and is therefore sparse.


\section{Methods}
%-------------------------------------------------------------------------
This section gives an overview of the methods used in this project. We will discuss
the concept of regression forests including feature extraction and the RANSAC algorithm
used for estimating the camera pose from the image data. We will not discuss all aspects
in full detail but only provide further explanations where we find it relevant
for the presentation of our work and results.

\subsection{Data Preperation}
%-------------------------------------------------------------------------
To train the regression forest the 7-scenes datset~\cite{glocker2013} is utilized. 
Each scene consists of multiple image sequences that cover the are of interest. Using a RGB-D 
Kinect camera, depth information for each pixel is extracted. The resolution of the $24$ 
bit RGB-images is $640\times480$ pixels and the corresponding $16$ bit depth map is given 
in millimeters. For each image a $4\times4$ ground truth camera pose in homogenous coordinates 
is provided, which allows to validate the estimated camera pose matrix for a given image. 
Each dataset is split randomly into train and test. 

Based on that, our data set is composed of a number of samples $\{(\boldsymbol{p}_i, \boldsymbol{w}_i)\}$ with
$\boldsymbol{p}_i = (x_l, y_l)_i$ and $\boldsymbol{w}_i = (x_s, y_s, z_s)_i$ where the subscripts
$l$ and $s$ denote image pixel coordinates and scene coordinates respectively.\\

\subsection{Regression Forest}
%-------------------------------------------------------------------------

In this project we use a regression forest to predict scene coordinates for a given
sample image coordinate as suggested in \cite{shotton2013}. In this section we will
give some background on the concept of regression forests, the pixel coordinate
labeling and the image-feature extraction on which the forests base their predictions.\\

\subsubsection{Decision Trees}
%-------------------------------------------------------------------------
A regression forest consists of a number $N$ of regression trees, which each consist of
of root node and it's children~\cite{Criminisi2013}. We consider the special case of binary decision trees
where each node (unless it is a leaf node) has a left and a right child. Each node $n$
stores a set of parameters $\theta_n$ which are used in the calculation of a
feature response function $f_{\theta}(\boldsymbol{p}) \in \{1, 0\}$ which determines if the input
data point $\boldsymbol{p}$ is branched to the left or right child node. To every leaf node
(i.e. a node without children) we assign a response value $\boldsymbol{w}_n$ representing
the tree's prediction for a data point $\boldsymbol{p}$ that has reached this node. In our
specific application the input data points $\boldsymbol{p}$ are 2D pixel coordinates and the
responses $\boldsymbol{w}$ are 3D world coordinates.

The process of training the tree involves finding the set of parameters
$\{\theta_n | \, \forall \, \text{nodes} \, n\}$ which results in the best predictions
for previously unseen input data points $\boldsymbol{p}$. However, this final goal cannot
be optimized directly during training, as this would entail optimization in the
very large space of all possible parameters for all tree-nodes simultaneously. Therefore
it is much more efficient to optimize the parameters one node at a time using a
proxy-objective $Q(S_{\text{tot}},\, S_{\text{left}}(\theta),\, S_{\text{right}}(\theta))$
which ideally leads to a similar result.

Let $S_{\text{tot},n} = \{ (\boldsymbol{p}_i, \boldsymbol{w}_i) \, | \, i \in |S_n|\}$ denote the
input data and target response for a given node $n$. According to its parameters the
node splits this set into the subsets
\begin{equation}
\begin{split}
	S_{\text{left},n}(\theta_n) = \{(\boldsymbol{p}_i, \boldsymbol{w}_i) \,|\, f_{\theta_n}(\boldsymbol{p}_i) = 0\} \\
	S_{\text{right},n}(\theta_n) = \{(\boldsymbol{p}_i, \boldsymbol{w}_i) \,|\, f_{\theta_n}(\boldsymbol{p}_i) = 1\}
\end{split}
\end{equation}
corresponding to left and right child node respectively. The objective function $Q$ is
then used to assign a score to the split resulting from the parameters $\theta_n$ at
this node.

The objective function used here optimizes for a reduction in variance of the target 
responses (i.e. "wants the tree to group together points with similar scene coordinates").
Defining $W_n = \{ \boldsymbol{w}_i \, | \, (\boldsymbol{p}_i, \boldsymbol{w}_i) \in S_n \}$ this
objective can be mathematically expressed as:
\begin{multline}
	Q(W_\text{tot}, \theta) =
		\text{Var}(W_\text{tot})\, - \sum_{d\,\in\{\text{left,\,right}\}}
			\dfrac{|W_d(\theta)|}{|W_\text{tot}|} \text{Var}(W_d(\theta))\\
	\text{with} \hspace{5mm} \text{Var}(W) = |W|^{-1} \sum_{\boldsymbol{w}\in W} ||\boldsymbol{w} - \bar{\boldsymbol{w}}||_2^2
\end{multline}
Training the complete tree then involves choosing a set of images from which a number
of sample pixels is drawn. These samples are then evaluated (i.e. split into left and right set)
by the tree's root node for a number of parameter-sets. For each set of parameters, the
split's score is calulacted using the objective function and the optimal parameters for
this node are recorded. The process is then repeated for the node's children with the corresponding
set (left or right; split according to the optimal parameters) until either the set contains
only one element or the maximum depth is reached.
When the maximum depth is reached and the set still contains more than one element, a response
needs to be calculated for the node. This response represents the tree's prediction for 
all pixels, which reach this node and is calculated from the sample's ground truth scene coordinates.
In practice, a mean shift variance algorithm \cite{Comaniciu2002} is used to find the center of the 
largest cluster. Thereby, at most $500$ random coordinates are utilized for calculation to limit 
the computational cost.

\subsubsection{Image Features}
%-------------------------------------------------------------------------
In order to use a decision tree to infer scene coordinates from the pixel coordinates,
it is necessary to calculate features associated with a given pixel coordinate from the
image data. This is implemented in the feature response function mentioned earlier.
We have chosen to use the 'Depth-Adaptive RGB' image features from \cite{shotton2013} which
is defined as
\begin{equation}
	f_{\theta}^{da-rgb}(\boldsymbol{p}) = I\left(\boldsymbol{p} + \frac{\boldsymbol{\delta}_1}{D(\boldsymbol{p})}, c_1\right)
	- I\left(\boldsymbol{p} + \frac{\boldsymbol{\delta}_2}{D(\boldsymbol{p})}, c_2\right)
\end{equation}
where $I(\boldsymbol{p}, c)$ is the images value in the $c \in \{\text{r, g, b}\}$ component at
the pixel location $\boldsymbol{p}$ and the 'Depth' image feature specified as
\begin{equation}
	f_{\theta}^{depth}(\boldsymbol{p}) = D\left(\boldsymbol{p} + \frac{\boldsymbol{\delta}_1}{D(\boldsymbol{p})}\right)
	- D\left(\boldsymbol{p} + \frac{\boldsymbol{\delta}_2}{D(\boldsymbol{p})}\right)
\end{equation}
where $D(\boldsymbol{p})$ refers to the depth value corresponding to pixel $\boldsymbol{p}$.
The parameters are given explicitly as $\theta = \{\boldsymbol{\delta}_{1,2}, c_{1,2}, \tau\}$. 
The offsets $\boldsymbol{\delta}_{1,2}$
allow the tree node to incorporate non-local information for each pixel. When the resulting
lookup location is outside the image boundary, the original sample pixel $\boldsymbol{p}$ is
disregarded in training and can also not be predicted by the forest. The parameter threshold 
$\tau$ is used to decide if the feature is split to the right or left child node according to 
$f_{\theta}(\boldsymbol{p}) \leq \tau$.


%-------------------------------------------------------------------------
\subsection{RANSAC Optimization}
The predicted world scene coordinates of the forest are used to derive the corresponding camera pose matrix for a given image. 
The objective of the optimization is to find a camera pose matrix that minimizes an energy $E$,

<<<<<<< HEAD
%-------------------------------------------------------------------------
\section{Experiment Evaluation} \label{sec:eval}
To verify the outcome of the regression forest and consecutive RANSAC optimization, the utilized metrics are described
in the following section. As basic error measurement of the forests predicted world coordinates to the ground truth the 
$\ell^2$-norm us used. Thereby, the error per scene is calculated by taking the average deviation in meters 
over all trees within a forest. 

The camera poses predicted by the RANSAC algorithm are compared using the translational and angular error 
which are further described in the subsection below. All findings are then related to the results obtained by 
Shotton et al.~\cite{shotton2013}. 
=======
\begin{equation}\label{energy_function}
	E(H) = \sum_{i \in I} \rho(\min_{\boldsymbol{m} \in \boldsymbol{M_{i}}} 
	\| \boldsymbol{m} - H \boldsymbol{x_{i}} \|_{2}) = \sum_{i \in I}e_{i}(H)
\end{equation}

where as $i \in I$ is a pixel index,  $\rho$ a top-hat error function with a width of $0.1$m, $M_{i}$ 
the set of predictions for pixel $\boldsymbol{p_{i}}$, $H$ a camera pose hypothesis and $\boldsymbol{x_{i}}$ is the camera
scene coordinate of $\boldsymbol{p_{i}}$ \cite{shotton2013}. If $\rho$ returns $0$ for a given pixel, it is considered
to be an inlier, otherwise it is an outlier.

The hypotheses optimization is based on an adapted version of preemptive RANSAC \cite{shotton2013}.
Algorithm \autoref{ransac} shows the pseudo-code of the RANSAC optimization.
The procedure starts with the initialization of $K$ hypotheses for the camera pose matrix. 
The next step is to create a pixel batch $B$,
each hypothesis is evaluated on this batch. The resulting inliers per hypothesis  are stored and their energy is 
updated. Furthermore, to reduce the runtime, the mode $\boldsymbol{m}$ from \ref{energy_function} is stored for
the pixel inlier.
The next step is to sort the hypotheses by their energy in ascending order and discard the top half. Next, the remaining hypotheses are refined.

\begin{algorithm}
	\caption{RANSAC optimization}\label{ransac}
\begin{algorithmic}[1]
	\State  $K \gets K_{init}$
	\State initialize hypotheses $\{ H_{K} \}_{k=1}^{K}	$
	\State initialize energies $E_{k}$
	\While{$K > 1$}
		\State sample random pixel batch $B$
		\ForAll{$i \in B$}
			\State $\boldsymbol{M_{i}} = forest(i)$
			\ForAll{$k \in \{1, ..., K\}}$
				\State $E_{k} \gets E_{k} + e_{i}(H_{k})$
				\If{$e_{i}(H_{k})$ is $0$}
					\State add i to $inliers_{k}$
					\State add $\boldsymbol{m}$ to $modes_{k}$
				\EndIf
			\EndFor
		\EndFor
		\State sort hypotheses by $E_{k}$
		\State $K \gets \lfloor \frac{K}{2} \rfloor$
		\State refine hypotheses $H_{k}$ on $inliers_{k}$ for $k=1, ...,K$

	\EndWhile
	
	\State \Return $H_{k}$
	
\end{algorithmic}
\end{algorithm}

\subsubsection{Hypotheses initialization}
To initialize a hypothesis, three random pixels $\boldsymbol{p_{i}}$ with $i \in \{0,1,2\}$ are sampled. The pixel $\boldsymbol{p_{i}}$ must have a depth unequal to $6553$ and $0$. Every $\boldsymbol{p_{i}}$ is evaluated on the forest, this results in three sets 
$\boldsymbol{M_{i}}$ containing the prediction $\boldsymbol{m}$ from every tree. For each $p_{i}$ a random prediction is sampled from $\boldsymbol{M_{i}}$. Furthermore, for every $\boldsymbol{p_{i}}$ the camera scene coordinate $\boldsymbol{P}$ is calculated.

\begin{equation}
	\boldsymbol{P} = (\boldsymbol{C}^{-1} \cdot \boldsymbol{\tilde{p_{i}}} ) \cdot d
\end{equation}

where $\boldsymbol{C}$ is the intrinsic camera matrix, $\boldsymbol{\tilde{p_{i}}}$ the pixel $\boldsymbol{p_{i}}$ in
homogeneous coordinates and $d$ is the depth value for $\boldsymbol{p_{i}}$ in meters. 

For finding the best
rotation between the camera scene and world coordinates, the Kabsch algorithm is used. The Kabsch algorithm allows to find the best rotation that transforms one set of vectors into a second set of vectors \cite{Kabsch1976}.
Let $M$ be a matrix containing the camera scene coordinates row wise and $W$ a matrix containing
the world coordinates, where as $\boldsymbol{\bar{m}}$ and $\boldsymbol{\bar{w}}$ are the mean coordinates.
To find the best rotation one needs to compute the cross covariance matrix $C$ of $M$ and $W$, the 
next step is the application of a singular value decomposition on $C$ \cite{Brachmann2020}.

\begin{equation}
	C = U \Sigma V^T
\end{equation}

The optimal rotation $R$ and the translation $\boldsymbol{t}$ are then obtained by \cite{Brachmann2020}:

\begin{equation}
	\begin{split}
		R &= V 
		\begin{bmatrix}
			1 & 0 & 0\\
			0 & 1 & 0\\
			0 & 0 & det(VU^T)
		\end{bmatrix}
		U^T \\
		\boldsymbol{t} &= \boldsymbol{\bar{w}} - R \boldsymbol{\bar{m}}
	\end{split}
\end{equation}
 By combining $R$ and $\boldsymbol{t}$ into an affine transformation the initial hypothesis $H$ is obtained.
 
\subsubsection{Pose refinement}
For refinement of a hypothesis the respective pixel inliers are retrieved and their camera scene 
coordinates are calculated. These camera scene coordinates and the stored predictions for the pixel inliers 
are passed to the Kabsch algorithm, the returned affine transformation is then considered as the refined pose.



%------------------------------------------------------------------------- 
\section{Experiment Evaluation}
>>>>>>> 34b1863b


\subsection{Metrics} \label{subsec:metrics}
To evaluate the estimated camera poses, the translational and angular error with respect to the 
ground truth camera poses is measured. Let the estimated pose matrix $H_{est}$ and the ground truth 
$H_{gt}$ be $4 \times 4$ matrices
in homogeneous coordinates that encode the location and orientation of the camera in the world 
coordinate system. To measure the translational offset between them, the translation vectors 
$\boldsymbol{t_{est}}, \boldsymbol{t_{gt}} \in \mathbb{R}^3$ of the matrices are used.
By applying the $\ell^2$-norm to the translation vectors, the translational error is obtained by
\begin{align}
    \varepsilon_t &= \sqrt{\sum_{x,y,z}||\boldsymbol{t_{est}} - \boldsymbol{t_{est}}||^2}.
\end{align}
To compare two rotational poses, the angle of the difference rotation matrix $R$ is utilized. 
Denote the whole $3\times3$ upper-left matrix of $H_{est}$ and $H_{gt}$ as $R_{est}$ and 
$R_{gt}$ repectively. They refer to the orientation in space and the difference rotation can be computed 
as $R = R_{est}^TR_{gt}$. The angle between those two rotation matrices is the desired
error measure and defined as
\begin{align}
    \varepsilon_r &= arccos \left( \frac{tr(R)-1}{2} \right)
\end{align}
where $tr(R)$ is the trace of a matrix.

% \subsection{??}
% das vllt in die einleitung und ein chapter für die metrics vom tree 

%-------------------------------------------------------------------------
\section{Results}
In this section we give some background on the implementation and the parameters that have been chosen in order to 
run the forest and RANSAC optimization. Then, the findings are evaluated according to the measurements described
in Section~\ref{sec:eval}. Firstly, it is investigated how accurate the 
forest predicts the 3D world coordinates from 2D image coordinates. Subsequently, the trained forest is used to obtain 
the camera poses for a number of unseen test images using RANSAC optimization. Four out of the seven scenes 
are evaluated and their results are compared among them and to the reference paper of Shotton et al.~\cite{shotton2013}. 

\begin{table}[h!]
	\begin{center}
	\begin{tabular}{|l|c|}
	\hline
	Hyperparameter & Value \\
	\hline\hline
	Number of Trees & $5$ \\
	Max Tree Depth & $16$ \\
	Batch Size & $500$ \\
	Pixel Samples per Image & $5000$ \\
	Parameter Samples per Image  & $1024$ \\
	Feature Type & DA-RGB \\
	\hline
	\end{tabular}
	\end{center}
	\caption{Hyperparameters used for training forests.}
	\label{tab:params-forest}
\end{table}

\subsection{Implementation and Parameter Settings}
For the scenes \textit{Chess}, \textit{Fire},  \textit{Pumpkin},  \textit{Red Kitchen} and  \textit{Stairs} a forest is
trained. These scenes are chosen because they show the most significant results for the feature type 'Depth Adaptive RGB' 
which is considered for the following evaluations.

The forests are trained with the hyperparameters given in Table~\ref{tab:params-forest} and are chosen according to the 
values given in~\cite{shotton2013}. The number of parameter samples per image wasn't given and we found the
value $1024$ to work out well, because further increase wasn't improving the number of correct world coordinate predictions.

\begin{table}[h!]
	\begin{center}
	\begin{tabular}{|l|c|}
	\hline
	Hyperparameter & Value \\
	\hline\hline
	Size of batch $B$ & $500$ \\
	$K_{init}$ & $1024$ \\
	
	\hline
	\end{tabular}
	\end{center}
	\label{tab:params-ransac}
	\caption{Hyperparameters used RANSAC optimization.}
\end{table}

The consecutive RANSAC optimazation uses the parameters given in~\ref{tab:params-ransac}. 


Finally, for each scene a total of $500$ random images from the test data with each having $5,000$ test pixels are used
to predict the corresponding camera poses. 

\textbf{Runtime}: is ...

%At first, each trained forest (per scene) is analyzed in 
%terms of the ability to find 2D-3D correspondencies. Then, the estimated camera poses are evaluated as described 
%in~\ref{subsec:labels} and compared to the findings in~\cite{shotton2013}.


\subsection{Image to World Point Correspondencies}
The forests exhibits the basic ability to predict 3D world coordinates based on 2D image pixels and 
qualitative results are shown in~\ref{fig:pointclouds}. For each scene, the regression forest is evaluated by 
randomly choosing $500$ images and sampling $5,000$ pixels from the test data set. The pointclouds 
allow to recognize the scenes even by a sparse number of utilized sample pixels. 

However, most scenes show areas where no 3D coordinates
were predicted. This could be attributed to a false prediction of 3D points. Due to the fact that the forest is 
trained on known world coordinates, the assignment of a pixel to a world point that is actually present in the 
scene is possible. 

\begin{figure}[h!]
	\begin{center}
	
	\subfloat[~Chess]{\includegraphics[width=0.2\textwidth]{images/pcs_stairs.png}}\,
	\subfloat[~Fire]{\includegraphics[width=0.2\textwidth]{images/pcs_stairs.png}}\,
	\\
	\subfloat[~Pumpkin]{\includegraphics[width=0.2\textwidth]{images/pcs_stairs.png}}\,
	\subfloat[~Red Kitchen]{\includegraphics[width=0.2\textwidth]{images/pcs_stairs.png}}\,
	\subfloat[~Stairs]{\includegraphics[width=0.2\textwidth]{images/pcs_stairs.png}}

	\end{center}
	\caption{For each scene a forest is trained with the hyperparameters stated in~\ref{XX}. The forest 
	is then evaluated for $500$ test images with each having $5,000$ sample pixels. For each pixel the coresponding
	3D world coordinate is obtained. The resulting pointclouds are displayed in subfigures (a)-(g). }
	\label{fig:pointclouds}
	\label{fig:onecol}
\end{figure}

Another explanation are invalid values during feature generation. Correspondencies that could not be predicted are
caused by the fact that sample pixels are potentially shifted out of the image frame or correspond to an invalid depth value. 
Predicting the 3D world coordinates for all scenes, the forests exhibit $91.2\%$ valid predictions on average. 
This implies that a forest is capable of finding correspondencies.

To further investigate these findings, the predicted coordinates of the forest are compared to the known ground truths using 
the $\ell^2$-norm. In Table~\ref{tab:forest-error} the deviation in meters and corresponding variance indicates rather large 
errors. It varies among $x.y$m for the scene XY to $x.y$m for the scene CSAS. This suggests that the mapping is not as precise
as desired. By looking at the histogram of accumulative errors for each scene in Figure~\ref{fig:error-hist}, it appears that 
there exist numerous predictions with small error. It can therefore be expected that the poses that will be predicted by the 
RANSAC algorithm still produce desirable results due to its greedy approach.  

\begin{table}
	\begin{center}
	\begin{tabular}{|l|c|}
	\hline
	Scene & average deviation [m]\\
	\hline\hline
	Chess 		& 	$1.079 \pm 0.388$ \\
	Fire 		& 	$0.893 \pm 0.313$	\\
	Heads 		& 	$0.0 \pm 0.0$	\\
	Office 		&   $0.0 \pm 0.0$ \\
	Pumpkin 	& 	$1.413 \pm 0.615$ \\
	RedKitchen 	& 	$1.705 \pm 0.854$ \\
	Stairs 		& 	$1.496 \pm 0.753$ \\
	\hline
	\end{tabular}
	\end{center}
	\label{tab:forest-error}
	\caption{Average deviation in meters between the predicted 3D world cordinates of the forest trained with 
	'Depth Adaptive RGB' features and the respective ground truths using the $\ell^2$-norm. A total of
	$500$ images each with $5,000$ sample pixels is used for evaluation for each scene.}
\end{table}

Comparing the average deviations for each scene to the findings of Shotton et al.~\cite[Table 1]{shotton2013}, similarities appear.
The camera poses estimated by their implementation show the best results for the scenes "Chess" and "Fire". 
This is also indicated by the findings of the forests in this section. It is to be expected, that the predicted camera 
poses in the following section follow the same trend. Since no precise measurments were
made in~\cite{shotton2013} a direct comparison of the deviations is not possible.

\begin{figure}[ht!]
	% \includegraphics[width=0.5\textwidth]{images/test.pdf}
	\caption{TODO: PUT FOREST ERROR HISTOGRAM HERE}
	\label{fig:error-hist}
\end{figure}


\subsection{Camera Pose Predictions}
tranlational, angular error
plots

\begin{table*}
	\begin{center}
	\begin{tabular}{|l|l|c|c|c|c|c|}
									\hline
									&               & Chess & Fire &  Pumpkin & RedKitchen & Stairs \\ \hline\hline
	\multirow{2}{*}{Error}          & Translational [m] & $0.92 \pm 1.09$    & $0.68 \pm 0.78$     & $1.41 \pm 1.49$ & $1.89 \pm 1.31$ & $1.48 \pm 1.25$     \\ 
									& Angular [°]       & $58.52 \pm 61.85$    & $40.06 \pm 44.83$      & $66.44 \pm 65.79$      & $91.01 \pm 59.82$         & $74.59 \pm 65.92$     \\ \hline \hline
	\multirow{3}{*}{\makecell[l]{Correct \\ Poses [\%]} }  
									& $5m, 5^{\circ}$      &   $14.25$    &    $\boldsymbol{18.25}$  &       $10.25$         &      $4.6$      &    $7.8$    \\  
									& $10m, 10^{\circ}$      &    $25.75$   &  $\boldsymbol{29.75}$    &   $20.25$    &    $9.2$    &     $12.2$            \\
									& $15m, 15^{\circ}$      &     $33.8$  &   $\boldsymbol{38.8}$   &  $25.75$     &      $10.8$      &      $14.2$  \\
	\hline
	\end{tabular}
	\end{center}
	\label{tab:pose-error}
	\caption{TODO}
\end{table*}


\section{Conclusion}

% FUTURE:
% other feature types
% still space to optimize
% runtimes

\section*{Abbreviations}
\begin{acronym}
	\acro{SIFT}{Scale-Invariant Feature Transform}
	\acro{SURF}{Speeded Up Robust Features}
\end{acronym}

{\small
\bibliographystyle{ieee_fullname}
\bibliography{egbib}
}

\end{document}<|MERGE_RESOLUTION|>--- conflicted
+++ resolved
@@ -15,8 +15,9 @@
 \usepackage{multirow}
 \usepackage{makecell}
 % Include other packages here, before hyperref.
+\usepackage{algorithm}
 \usepackage{algpseudocode}
-\usepackage{algorithm}
+
 % If you comment hyperref and then uncomment it, you should delete
 % egpaper.aux before re-running latex.  (Or just hit 'q' on the first latex
 % run, let it finish, and you should be clear).
@@ -108,7 +109,10 @@
 
 % What data is given
 % 	-> Image data including depth, camera poses
-We use the 7-scenes dataset~\cite{glocker2013} set which consists of seven different scenes with each between 2,000 and 12,000 frames. To each frame the corresponding depth map and the 4×4 matrix \textit{H} in homogeneous coordinates which encodes the rotation and the translation from camera space to world space. The full data set was obtained using a Kinect RGB-D camera at 640×480 resolution. The dataset is split into training and test data.
+We use the 7-scenes dataset~\cite{glocker2013} set which consists of seven different scenes with each between 
+2,000 and 12,000 frames. To each frame the corresponding depth map and the 4×4 matrix \textit{H} in homogeneous 
+coordinates which encodes the rotation and the translation from camera space to world space. The full data set 
+was obtained using a Kinect RGB-D camera at 640×480 resolution. The dataset is split into training and test data.
 
 %-------------------------------------------------------------------------
 \subsection{Related Work}
@@ -247,24 +251,10 @@
 \subsection{RANSAC Optimization}
 The predicted world scene coordinates of the forest are used to derive the corresponding camera pose matrix for a given image. 
 The objective of the optimization is to find a camera pose matrix that minimizes an energy $E$,
-
-<<<<<<< HEAD
-%-------------------------------------------------------------------------
-\section{Experiment Evaluation} \label{sec:eval}
-To verify the outcome of the regression forest and consecutive RANSAC optimization, the utilized metrics are described
-in the following section. As basic error measurement of the forests predicted world coordinates to the ground truth the 
-$\ell^2$-norm us used. Thereby, the error per scene is calculated by taking the average deviation in meters 
-over all trees within a forest. 
-
-The camera poses predicted by the RANSAC algorithm are compared using the translational and angular error 
-which are further described in the subsection below. All findings are then related to the results obtained by 
-Shotton et al.~\cite{shotton2013}. 
-=======
 \begin{equation}\label{energy_function}
 	E(H) = \sum_{i \in I} \rho(\min_{\boldsymbol{m} \in \boldsymbol{M_{i}}} 
 	\| \boldsymbol{m} - H \boldsymbol{x_{i}} \|_{2}) = \sum_{i \in I}e_{i}(H)
 \end{equation}
-
 where as $i \in I$ is a pixel index,  $\rho$ a top-hat error function with a width of $0.1$m, $M_{i}$ 
 the set of predictions for pixel $\boldsymbol{p_{i}}$, $H$ a camera pose hypothesis and $\boldsymbol{x_{i}}$ is the camera
 scene coordinate of $\boldsymbol{p_{i}}$ \cite{shotton2013}. If $\rho$ returns $0$ for a given pixel, it is considered
@@ -353,9 +343,16 @@
 
 
 
-%------------------------------------------------------------------------- 
-\section{Experiment Evaluation}
->>>>>>> 34b1863b
+%-------------------------------------------------------------------------
+\section{Experiment Evaluation} \label{sec:eval}
+To verify the outcome of the regression forest and consecutive RANSAC optimization, the utilized metrics are described
+in the following section. As basic error measurement of the forests predicted world coordinates to the ground truth the 
+$\ell^2$-norm us used. Thereby, the error per scene is calculated by taking the average deviation in meters 
+over all trees within a forest. 
+
+The camera poses predicted by the RANSAC algorithm are compared using the translational and angular error 
+which are further described in the subsection below. All findings are then related to the results obtained by 
+Shotton et al.~\cite{shotton2013}. 
 
 
 \subsection{Metrics} \label{subsec:metrics}
