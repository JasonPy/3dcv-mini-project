--- conflicted
+++ resolved
@@ -160,9 +160,7 @@
 *-blx.bib
 *.run.xml
 
-<<<<<<< HEAD
-data
-=======
+
 # Dataset
 data/chess/*
 data/fire/*
@@ -174,4 +172,3 @@
 data/unzip_dataset.sh
 
 3dcv-mp/*
->>>>>>> 54fdc13a
